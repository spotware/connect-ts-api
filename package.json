{
  "name": "connect-ts-api",
<<<<<<< HEAD
  "version": "4.7.1",
=======
  "version": "4.7.0",
>>>>>>> 4d72b40d
  "main": "lib/connect.js",
  "typings": "lib/connect",
  "scripts": {
    "build": "tsc",
    "lint": "tslint -c tslint.json --project tsconfig.json",
    "test": "jest",
    "test-alone": "nyc ava",
    "jest-codemods": "jest-codemods"
  },
  "jest": {
    "transform": {
      "^.+\\.tsx?$": "<rootDir>/node_modules/ts-jest/preprocessor.js"
    },
    "testRegex": "(/test/.*|\\.(test|spec))\\.(tsx?|jsx?)$",
    "moduleFileExtensions": [
      "ts",
      "tsx",
      "js",
      "json",
      "jsx"
    ]
  },
  "files": [
    "lib/"
  ],
  "description": "Connect API in TypeScript",
  "keywords": [
    "spotware",
    "connect",
    "ctratder"
  ],
  "author": "Spotware Services <connect@spotware.com>",
  "private": false,
  "dependencies": {
    "hat": "0.0.3"
  },
  "peerDependencies": {
<<<<<<< HEAD
    "rxjs": "^5.6.0-forward-compat || ^6"
=======
    "rxjs": "^5.6 || ^6",
>>>>>>> 4d72b40d
    "@spotware/connection-adapter": "^1.8"
  },
  "devDependencies": {
    "@types/jest": "20.0.5",
    "@types/node": "6.0.58",
    "babel-jest": "^23.4.2",
    "connection-adapter": "spotware/connection-adapter#v1.8.3",
    "husky": "0.13.1",
    "jest": "^23.4.2",
    "jest-cli": "^24.5.0",
    "nyc": "10.1.2",
    "rxjs": "5.6.0-forward-compat.5",
    "ts-jest": "^23.1.4",
    "tslint": "3.15.1",
    "typescript": "^3.3.3333"
  }
}<|MERGE_RESOLUTION|>--- conflicted
+++ resolved
@@ -1,10 +1,6 @@
 {
   "name": "connect-ts-api",
-<<<<<<< HEAD
   "version": "4.7.1",
-=======
-  "version": "4.7.0",
->>>>>>> 4d72b40d
   "main": "lib/connect.js",
   "typings": "lib/connect",
   "scripts": {
@@ -42,11 +38,7 @@
     "hat": "0.0.3"
   },
   "peerDependencies": {
-<<<<<<< HEAD
-    "rxjs": "^5.6.0-forward-compat || ^6"
-=======
-    "rxjs": "^5.6 || ^6",
->>>>>>> 4d72b40d
+    "rxjs": "^5.6.0-forward-compat || ^6",
     "@spotware/connection-adapter": "^1.8"
   },
   "devDependencies": {
