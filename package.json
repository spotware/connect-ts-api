--- conflicted
+++ resolved
@@ -1,10 +1,6 @@
 {
   "name": "connect-ts-api",
-<<<<<<< HEAD
   "version": "4.2.0",
-=======
-  "version": "4.1.3",
->>>>>>> c3a9044c
   "main": "lib/connect.js",
   "typings": "lib/connect",
   "scripts": {
@@ -40,12 +36,8 @@
     "ava": "0.18.1",
     "husky": "0.13.1",
     "tslint": "3.15.1",
-<<<<<<< HEAD
     "typescript": "2.3.0",
     "rxjs": "5.3.0",
     "connection-adapter": "spotware/connection-adapter#v1.7.0"
-=======
-    "typescript": "2.3.0"
->>>>>>> c3a9044c
   }
 }